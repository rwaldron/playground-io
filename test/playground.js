--- conflicted
+++ resolved
@@ -39,11 +39,7 @@
 
   beforeEach((done) => {
     sandbox = sinon.sandbox.create();
-<<<<<<< HEAD
-    Playground.hasRegisteredSysexResponse = undefined;
-=======
     Playground.hasRegisteredSysexResponse = false;
->>>>>>> fde351cc
     emitter = new Emitter();
     sysexCommand = sandbox.stub(Firmata.prototype, "sysexCommand");
     sysexResponse = sandbox.stub(Firmata.prototype, "sysexResponse");
