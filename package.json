--- conflicted
+++ resolved
@@ -1,19 +1,11 @@
 {
   "name": "playground-io",
-<<<<<<< HEAD
   "version": "0.4.0-cdo.2",
-=======
-  "version": "0.5.0",
->>>>>>> aeae3118
   "description": "Adafruit Circuit Playground IO Plugin",
   "main": "lib/index.js",
   "dependencies": {
     "buffer": "^4.6.0",
-<<<<<<< HEAD
-    "firmata": ">=0.11.3 <1.0",
-=======
     "firmata": ">=0.11.3",
->>>>>>> aeae3118
     "lodash.debounce": "^4.0.3"
   },
   "devDependencies": {
